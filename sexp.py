from __future__ import annotations

from abc import abstractmethod
from dataclasses import dataclass, field
<<<<<<< HEAD
from typing import (TYPE_CHECKING, Dict, Iterator, List, Optional, Sequence,
                    Tuple, Union, cast)

import bytecode
import scheme_types
=======
from typing import (TYPE_CHECKING, Counter, Dict, Iterator, List, Optional,
                    Sequence, Tuple, Union, cast)
>>>>>>> 7968fb5c

if TYPE_CHECKING:
    import bytecode
    from scheme_types import TypeTuple


class SExp:
    """An s-expression base class"""
    ...


class Value(SExp):
    """An s-expression that's a valid run-time object."""
    def type_name(self) -> SSym:
        result = self.scheme_type().symbol()
        assert result
        return result

    @abstractmethod
    def address(self) -> int:
        ...

<<<<<<< HEAD
    @abstractmethod
    def scheme_type(self) -> scheme_types.SchemeObjectType:
        ...

    @abstractmethod
    def to_param(self) -> Optional[bytecode.Parameter]:
        ...

=======
>>>>>>> 7968fb5c

@dataclass(frozen=True, order=True)
class SNum(Value):
    """A lisp number"""
    value: int

    def __str__(self) -> str:
        return str(self.value)

    def __hash__(self) -> int:
        return hash(self.value)

    def address(self) -> int:
        return self.value

<<<<<<< HEAD
    def scheme_type(self) -> scheme_types.SchemeNumType:
        return scheme_types.SchemeNum

    def to_param(self) -> bytecode.NumLit:
        return bytecode.NumLit(self)

=======
>>>>>>> 7968fb5c

@dataclass(frozen=True)
class SBool(Value):
    """A lisp boolean"""
    value: bool

    def __str__(self) -> str:
        return str(self.value)

    def address(self) -> int:
        return id(self.value)

<<<<<<< HEAD
    def scheme_type(self) -> scheme_types.SchemeBoolType:
        return scheme_types.SchemeBool

    def to_param(self) -> bytecode.BoolLit:
        return bytecode.BoolLit(self)

=======
>>>>>>> 7968fb5c

@dataclass(frozen=True)
class SSym(Value):
    """A lisp symbol"""
    name: str

    def __str__(self) -> str:
        return self.name

    def __hash__(self) -> int:
        return hash(self.name)

    def address(self) -> int:
        return id(self.name)

<<<<<<< HEAD
    def scheme_type(self) -> scheme_types.SchemeSymType:
        return scheme_types.SchemeSym

    def to_param(self) -> bytecode.SymLit:
        return bytecode.SymLit(self)

=======
>>>>>>> 7968fb5c

@dataclass(frozen=True)
class SVect(Value):
    """An n element vector

    >>> vect = SVect([
    ...     SNum(42), SSym('spam'),
    ...     SVect([SNum(43), SNum(44)])
    ... ])
    >>> str(vect)
    '[42 spam [43 44]]'
    >>>
    >>> str(SVect([]))
    '[]'
    """
    items: List[SExp]

    def __str__(self) -> str:
        return f"[{' '.join(str(i) for i in self.items)}]"

    def address(self) -> int:
        return id(self.items)

<<<<<<< HEAD
    def scheme_type(self) -> scheme_types.SchemeVectType:
        return scheme_types.SchemeVectType(len(self.items))

    def to_param(self) -> Optional[bytecode.Parameter]:
        return None

=======
>>>>>>> 7968fb5c

@dataclass(frozen=True)
class SPair(SExp):
    """A scheme pair.

    >>> single_pair = SPair(SNum(42), SSym('spam'))
    >>> str(single_pair)
    '(42 . spam)'
    >>> list(single_pair)
    [SNum(value=42), SSym(name='spam')]

    >>> nested_pair = SPair(SNum(42), SPair(SSym('egg'), SSym('spam')))
    >>> str(nested_pair)
    '(42 . (egg . spam))'
    >>> list(nested_pair)
    [SNum(value=42), SSym(name='egg'), SSym(name='spam')]

    >>> s_list = SPair(SNum(42), SPair(SSym('egg'), Nil))
    >>> str(s_list)
    '(42 egg)'
    >>> list(s_list)
    [SNum(value=42), SSym(name='egg')]
    """
    first: SExp
    second: SExp

    def is_list(self) -> bool:
        if self.second is Nil:
            return True

        if not isinstance(self.second, SPair):
            return False

        return self.second.is_list()

    def __iter__(self) -> PairIterator:
        return PairIterator(self)

    def __str__(self) -> str:
        if self.is_list():
            return f"({' '.join((str(item) for item in self))})"

        return f"({str(self.first)} . {str(self.second)})"


@dataclass(frozen=True)
class Quote(SExp):
    """A quoted expression"""
    expr: SExp

    def __str__(self) -> str:
        return f"'{str(self.expr)}"


class PairIterator:
    def __init__(self, pair: SPair):
        self._expr: SExp = pair

    def __next__(self) -> SExp:
        if self._expr is Nil:
            raise StopIteration

        if not isinstance(self._expr, SPair):
            val = self._expr
            self._expr = Nil
            return val

        val = self._expr.first
        self._expr = self._expr.second

        return val

    def __iter__(self) -> PairIterator:
        return self


class NilType(SExp):
    def __iter__(self) -> NilIterator:
        return self.NilIterator()

    class NilIterator:
        def __next__(self) -> SExp:
            raise StopIteration

        def __iter__(self) -> NilType.NilIterator:
            return self

    def __str__(self) -> str:
        return 'Nil'


Nil = NilType()

SList = Union[SPair, NilType]


def to_slist(x: Sequence[SExp]) -> SList:
    acc: SList = Nil
    for item in reversed(x):
        acc = SPair(item, acc)

    return acc


def make_bool(x: bool) -> SSym:
    """
    Returns a scheme boolean.

    >>> make_bool(True)
    SSym(name='true')
    >>> make_bool(False)
    SSym(name='false')
    """
    if x:
        return SSym('true')
    return SSym('false')


@dataclass
class SFunction(Value):
    name: SSym
    params: List[SSym]
    body: SList
    code: Optional[bytecode.Function] = None
    is_lambda: bool = False

    calls: Counter[TypeTuple] = field(default_factory=Counter)

    specializations: Dict[TypeTuple, bytecode.Function] = \
        field(default_factory=dict)

    def address(self) -> int:
        return id(self.code)

<<<<<<< HEAD
    def scheme_type(self) -> scheme_types.SchemeFunctionType:
        return scheme_types.SchemeFunctionType(len(self.params))

    def __str__(self) -> str:
        params = ''.join(' ' + p.name for p in self.params)
        return f"<function ({self.name}{params}) at {id(self):x}>"

    def get_specialized(self, types: Optional[TypeTuple]) -> bytecode.Function:
        assert self.code
        if types is None:
            return self.code
        return self.specializations.get(types, self.code)

    def to_param(self) -> bytecode.FuncLit:
        return bytecode.FuncLit(self)

=======
>>>>>>> 7968fb5c

@dataclass(frozen=True)
class SCall(SExp):
    func: SExp
    args: List[SExp]


@dataclass(frozen=True)
class SConditional(SExp):
    test: SExp
    then_expr: SExp
    else_expr: SExp


@dataclass(frozen=True)
class SBegin(SExp):
    exprs: List[SExp]


def parse(x: str) -> List[SExp]:
    # Remove line comments. Since we don't have string literals,
    # we don't need fancier than this!
    x = '\n'.join(l.split(';')[0] for l in x.split('\n'))
    tokens = (
        x
        .replace('(', ' ( ')
        .replace(')', ' ) ')
        .replace('[', ' [ ')
        .replace(']', ' ] ')
        .replace("'", " ' ")
        .split()
    )

    lambda_names = lambda_name_generator()

    def is_number(x: str) -> bool:
        return x.isdecimal() or (x.startswith('-') and x[1:].isdecimal())

    def parse(tokens: List[str],
              quoted: bool = False) -> Tuple[SExp, List[str]]:
        if not tokens:
            raise Exception("Parse Error")
        elif tokens[0] == "'":
            return parse_quote(tokens[1:])
        elif tokens[0] == '[':
            vector = []
            tokens = tokens[1:]
            while tokens[0] != ']':
                item, tokens = parse(tokens)
                vector.append(item)
            return SVect(vector), tokens[1:]
        elif tokens[0] == '(':
            tokens = tokens[1:]

            if tokens[0] == ')':
                return Nil, tokens[1:]

            if quoted:
                list_tail, tokens = read_list_tail(tokens)
                return to_slist(list_tail), tokens[1:]

            parsed_first, tokens = parse(tokens)
            if parsed_first == SSym('if'):
                return parse_conditional(tokens)

            if parsed_first == SSym('begin'):
                body, tokens = read_list_tail(tokens)
                return SBegin(list(body)), tokens[1:]

            if parsed_first == SSym('define'):
                return parse_define(tokens)

            if parsed_first == SSym('lambda'):
                return parse_lambda(tokens)

            if parsed_first == SSym('quote'):
                quote, tokens = parse_quote(tokens)
                return quote, tokens[1:]

            return parse_call(parsed_first, tokens)
        elif is_number(tokens[0]):
            return SNum(int(tokens[0])), tokens[1:]
        elif tokens[0] in ('true', 'false'):
            return SBool(tokens[0] == 'true'), tokens[1:]
        else:
            return SSym(tokens[0]), tokens[1:]

    def parse_conditional(tokens: List[str]) -> Tuple[SExp, List[str]]:
        items, tokens = read_list_tail(tokens)
        assert len(items) == 3, 'Missing parts of conditional'
        return SConditional(
            items[0],
            items[1],
            items[2]
        ), tokens[1:]

    def parse_define(tokens: List[str]) -> Tuple[SExp, List[str]]:
        params, tokens = parse_function_params(tokens)
        assert len(params) >= 1, 'Missing function name'

        body, tokens = read_list_tail(tokens)
        return SFunction(
            params[0],
            params[1:],
            to_slist(body)
        ), tokens[1:]

    def parse_lambda(tokens: List[str]) -> Tuple[SExp, List[str]]:
        params, tokens = parse_function_params(tokens)

        body, tokens = read_list_tail(tokens)
        return SFunction(
            SSym(next(lambda_names)),
            params,
            to_slist(body),
            is_lambda=True
        ), tokens[1:]

    def parse_function_params(
            tokens: List[str]) -> Tuple[List[SSym], List[str]]:
        formals: List[SSym] = []

        assert tokens[0] == '(', 'Expected parameter list'
        tokens = tokens[1:]

        expr_list, tokens = read_list_tail(tokens)
        for item in expr_list:
            assert isinstance(item, SSym), 'Expected a symbol'
            formals.append(item)

        return formals, tokens[1:]

    def parse_call(func: SExp,
                   tokens: List[str]) -> Tuple[SExp, List[str]]:
        args, tokens = read_list_tail(tokens)
        return SCall(func, args), tokens[1:]

    def parse_quote(tokens: List[str]) -> Tuple[SExp, List[str]]:
        quoted, tokens = parse(tokens, quoted=True)
        return Quote(quoted), tokens

    def read_list_tail(tokens: List[str]) -> Tuple[List[SExp], List[str]]:
        items = []

        while tokens[0] != ')':
            item, tokens = parse(tokens)
            items.append(item)

        return items, tokens

    results = []
    while tokens:
        result, tokens = parse(tokens)
        results.append(result)
    return results


def lambda_name_generator() -> Iterator[str]:
    n = 0
    while True:
        yield f'__lambda{n}'
        n += 1<|MERGE_RESOLUTION|>--- conflicted
+++ resolved
@@ -2,16 +2,10 @@
 
 from abc import abstractmethod
 from dataclasses import dataclass, field
-<<<<<<< HEAD
-from typing import (TYPE_CHECKING, Dict, Iterator, List, Optional, Sequence,
-                    Tuple, Union, cast)
-
-import bytecode
-import scheme_types
-=======
 from typing import (TYPE_CHECKING, Counter, Dict, Iterator, List, Optional,
                     Sequence, Tuple, Union, cast)
->>>>>>> 7968fb5c
+
+import bytecode
 
 if TYPE_CHECKING:
     import bytecode
@@ -25,32 +19,27 @@
 
 class Value(SExp):
     """An s-expression that's a valid run-time object."""
-    def type_name(self) -> SSym:
-        result = self.scheme_type().symbol()
-        assert result
-        return result
-
     @abstractmethod
-    def address(self) -> int:
+    def type_name(self) -> SSym:
         ...
 
-<<<<<<< HEAD
     @abstractmethod
-    def scheme_type(self) -> scheme_types.SchemeObjectType:
+    def address(self) -> int:
         ...
 
     @abstractmethod
     def to_param(self) -> Optional[bytecode.Parameter]:
         ...
 
-=======
->>>>>>> 7968fb5c
 
 @dataclass(frozen=True, order=True)
 class SNum(Value):
     """A lisp number"""
     value: int
 
+    def type_name(self) -> SSym:
+        return SSym('number')
+
     def __str__(self) -> str:
         return str(self.value)
 
@@ -60,42 +49,36 @@
     def address(self) -> int:
         return self.value
 
-<<<<<<< HEAD
-    def scheme_type(self) -> scheme_types.SchemeNumType:
-        return scheme_types.SchemeNum
-
     def to_param(self) -> bytecode.NumLit:
         return bytecode.NumLit(self)
 
-=======
->>>>>>> 7968fb5c
 
 @dataclass(frozen=True)
 class SBool(Value):
     """A lisp boolean"""
     value: bool
 
+    def type_name(self) -> SSym:
+        return SSym('bool')
+
     def __str__(self) -> str:
         return str(self.value)
 
     def address(self) -> int:
         return id(self.value)
-
-<<<<<<< HEAD
-    def scheme_type(self) -> scheme_types.SchemeBoolType:
-        return scheme_types.SchemeBool
 
     def to_param(self) -> bytecode.BoolLit:
         return bytecode.BoolLit(self)
 
-=======
->>>>>>> 7968fb5c
 
 @dataclass(frozen=True)
 class SSym(Value):
     """A lisp symbol"""
     name: str
 
+    def type_name(self) -> SSym:
+        return SSym('symbol')
+
     def __str__(self) -> str:
         return self.name
 
@@ -105,15 +88,9 @@
     def address(self) -> int:
         return id(self.name)
 
-<<<<<<< HEAD
-    def scheme_type(self) -> scheme_types.SchemeSymType:
-        return scheme_types.SchemeSym
-
     def to_param(self) -> bytecode.SymLit:
         return bytecode.SymLit(self)
 
-=======
->>>>>>> 7968fb5c
 
 @dataclass(frozen=True)
 class SVect(Value):
@@ -131,21 +108,18 @@
     """
     items: List[SExp]
 
+    def type_name(self) -> SSym:
+        return SSym('vector')
+
     def __str__(self) -> str:
         return f"[{' '.join(str(i) for i in self.items)}]"
 
     def address(self) -> int:
         return id(self.items)
-
-<<<<<<< HEAD
-    def scheme_type(self) -> scheme_types.SchemeVectType:
-        return scheme_types.SchemeVectType(len(self.items))
 
     def to_param(self) -> Optional[bytecode.Parameter]:
         return None
 
-=======
->>>>>>> 7968fb5c
 
 @dataclass(frozen=True)
 class SPair(SExp):
@@ -277,12 +251,11 @@
     specializations: Dict[TypeTuple, bytecode.Function] = \
         field(default_factory=dict)
 
+    def type_name(self) -> SSym:
+        return SSym('function')
+
     def address(self) -> int:
         return id(self.code)
-
-<<<<<<< HEAD
-    def scheme_type(self) -> scheme_types.SchemeFunctionType:
-        return scheme_types.SchemeFunctionType(len(self.params))
 
     def __str__(self) -> str:
         params = ''.join(' ' + p.name for p in self.params)
@@ -297,8 +270,6 @@
     def to_param(self) -> bytecode.FuncLit:
         return bytecode.FuncLit(self)
 
-=======
->>>>>>> 7968fb5c
 
 @dataclass(frozen=True)
 class SCall(SExp):
