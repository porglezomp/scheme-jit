--- conflicted
+++ resolved
@@ -1,26 +1,18 @@
 from __future__ import annotations
 
-<<<<<<< HEAD
-from dataclasses import dataclass
-from typing import Any, Dict, Optional, Tuple, Type
-
-import sexp
-from sexp import SSym
-=======
 import copy
 from abc import abstractmethod
 from dataclasses import InitVar, dataclass, field
-from typing import (Callable, ClassVar, Dict, List, Mapping, Optional, Tuple,
-                    Type, cast)
+from typing import (Any, Callable, ClassVar, Dict, List, Mapping, Optional,
+                    Tuple, Type, cast)
 
 import sexp
+from sexp import SSym
 from visitor import Visitor
->>>>>>> 7968fb5c
 
 
 @dataclass(frozen=True)
 class SchemeObjectType:
-<<<<<<< HEAD
     def symbol(self) -> Optional[sexp.SSym]:
         return None
 
@@ -31,7 +23,7 @@
         if self == other:
             return self
         return SchemeObject
-=======
+
     def __lt__(self, other: object) -> bool:
         return issubclass(type(self), type(other))
 
@@ -43,7 +35,6 @@
             return self
         else:
             return SchemeObject
->>>>>>> 7968fb5c
 
 
 SchemeObject = SchemeObjectType()
@@ -65,57 +56,46 @@
 
 
 @dataclass(frozen=True)
-<<<<<<< HEAD
-class SchemeNumType(SchemeObjectType):
+class SchemeNumType(SchemeValueType):
     def symbol(self) -> Optional[sexp.SSym]:
         return SSym('number')
 
     def __str__(self) -> str:
         return 'number'
-=======
-class SchemeNumType(SchemeValueType):
+
     def type_name(self) -> sexp.SSym:
         return sexp.SSym('number')
->>>>>>> 7968fb5c
 
 
 SchemeNum = SchemeNumType()
 
 
 @dataclass(frozen=True)
-<<<<<<< HEAD
-class SchemeBoolType(SchemeObjectType):
+class SchemeBoolType(SchemeValueType):
     def symbol(self) -> Optional[sexp.SSym]:
         return SSym('bool')
 
     def __str__(self) -> str:
         return 'bool'
-=======
-class SchemeBoolType(SchemeValueType):
+
     def type_name(self) -> sexp.SSym:
         return sexp.SSym('bool')
->>>>>>> 7968fb5c
 
 
 SchemeBool = SchemeBoolType()
 
 
 @dataclass(frozen=True)
-<<<<<<< HEAD
-class SchemeSymType(SchemeObjectType):
+class SchemeSymType(SchemeValueType):
     def symbol(self) -> Optional[sexp.SSym]:
         return SSym('symbol')
 
     def __str__(self) -> str:
         return 'symbol'
-=======
-class SchemeSymType(SchemeValueType):
+
     def type_name(self) -> sexp.SSym:
         return sexp.SSym('symbol')
 
-    pass
->>>>>>> 7968fb5c
-
 
 SchemeSym = SchemeSymType()
 
@@ -124,7 +104,6 @@
 class SchemeVectType(SchemeValueType):
     length: Optional[int]
 
-<<<<<<< HEAD
     def symbol(self) -> Optional[sexp.SSym]:
         return SSym('vector')
 
@@ -139,7 +118,7 @@
                 return SchemeVectType(self.length)
             return SchemeVectType(None)
         return SchemeObject
-=======
+
     def __init__(self, length: Optional[int]):
         # https://docs.python.org/3/library/dataclasses.html#frozen-instances
         object.__setattr__(
@@ -162,7 +141,6 @@
             return SchemeVectType(length)
 
         return super().join_with(other)
->>>>>>> 7968fb5c
 
 
 @dataclass(frozen=True)
@@ -195,8 +173,8 @@
 
     def __str__(self) -> str:
         if self.arity is not None:
-            return f'function[{self.arity}]'
-        return 'function'
+            return f'function[{self.arity}, {self.return_type}]'
+        return 'function[{self.return_type}]'
 
     def join(self, other: SchemeObjectType) -> SchemeObjectType:
         if isinstance(other, SchemeFunctionType):
@@ -223,6 +201,12 @@
 
     def __hash__(self) -> int:
         return hash(id(self.expr))
+
+
+def get_type(value: sexp.Value) -> SchemeObjectType:
+    visitor = CallArgsTypeAnalyzer()
+    visitor.visit(value)
+    return visitor.arg_types[0]
 
 
 class CallArgsTypeAnalyzer(Visitor):
