#! /usr/bin/env python3

import argparse
import sys
from typing import Dict

import bytecode
import runner
import sexp


def main() -> None:
    args = parse_args()
    if args.filename == '-':
        prog_text = sys.stdin.read()
    else:
        with open(args.filename) as f:
            prog_text = f.read()

    env = bytecode.EvalEnv(optimize_tail_calls=args.optimize_tail_calls,
                           naive_jit=args.naive_jit,
                           bytecode_jit=args.bytecode_jit,
                           print_specializations=args.print_specializations)
    runner.add_intrinsics(env)
    runner.add_builtins(env)
    runner.add_prelude(env)
<<<<<<< HEAD
    print(runner.run(env, prog_text,
                     optimize_tail_calls=args.tail_calls,
                     optimize_bytecode=args.bytecode_jit))
=======
    print(runner.run(env, prog_text))
>>>>>>> 7968fb5c

    if args.stats:
        print('-----')
        for name, defn in env._global_env.items():
            if name.name.startswith('__eval_expr'):
                continue
            assert isinstance(defn, sexp.SFunction)
            assert defn.code is not None
            count = env.stats.function_count[id(defn.code)]
            if count:
                print(defn.code.format_stats(name, env.stats))
                print()
        print('-----')
        for inst, count in env.stats.inst_type_count.items():
            print(f"{inst.__name__:>10}: {count}")


def parse_args() -> argparse.Namespace:
    parser = argparse.ArgumentParser()
    parser.add_argument(
        'filename',
        help="the script to execute, or - for stdin")
    parser.add_argument(
        '-s', '--stats', action='store_true',
        help="print execution stats")
    parser.add_argument(
<<<<<<< HEAD
        '-b', '--bytecode-jit', action='store_true',
        help="optimize at the bytecode level"
    )
    parser.add_argument(
        '-t', '--tail-calls', action='store_true',
        help="do tail call optimization"
    )
=======
        '--optimize_tail_calls', '-t', action='store_true', default=False)

    parser.add_argument(
        '--naive_jit', '-n', action='store_true', default=False)

    parser.add_argument(
        '--bytecode_jit', '-b', action='store_true', default=False
    )

    parser.add_argument('--print_specializations', '-p',
                        action='store_true', default=False)
>>>>>>> 7968fb5c

    return parser.parse_args()


if __name__ == '__main__':
    main()<|MERGE_RESOLUTION|>--- conflicted
+++ resolved
@@ -17,20 +17,14 @@
         with open(args.filename) as f:
             prog_text = f.read()
 
-    env = bytecode.EvalEnv(optimize_tail_calls=args.optimize_tail_calls,
+    env = bytecode.EvalEnv(optimize_tail_calls=args.tail_calls,
                            naive_jit=args.naive_jit,
                            bytecode_jit=args.bytecode_jit,
                            print_specializations=args.print_specializations)
     runner.add_intrinsics(env)
     runner.add_builtins(env)
     runner.add_prelude(env)
-<<<<<<< HEAD
-    print(runner.run(env, prog_text,
-                     optimize_tail_calls=args.tail_calls,
-                     optimize_bytecode=args.bytecode_jit))
-=======
     print(runner.run(env, prog_text))
->>>>>>> 7968fb5c
 
     if args.stats:
         print('-----')
@@ -57,27 +51,21 @@
         '-s', '--stats', action='store_true',
         help="print execution stats")
     parser.add_argument(
-<<<<<<< HEAD
+        '-n', '--naive-jit', action='store_true',
+        help="optimize at the AST level"
+    )
+    parser.add_argument(
         '-b', '--bytecode-jit', action='store_true',
-        help="optimize at the bytecode level"
+        help="optimize at the bytecode level",
     )
     parser.add_argument(
         '-t', '--tail-calls', action='store_true',
-        help="do tail call optimization"
+        help="do tail call optimization",
     )
-=======
-        '--optimize_tail_calls', '-t', action='store_true', default=False)
-
     parser.add_argument(
-        '--naive_jit', '-n', action='store_true', default=False)
-
-    parser.add_argument(
-        '--bytecode_jit', '-b', action='store_true', default=False
+        '-p', '--print-specializations', action='store_true',
+        help="log when specializations are created",
     )
-
-    parser.add_argument('--print_specializations', '-p',
-                        action='store_true', default=False)
->>>>>>> 7968fb5c
 
     return parser.parse_args()
 
